"""The :mod:`authenticators` modules provides for pluggable authentication behaviour.

Authentication behaviour is provided by adding the mixin class :class:`AuthenticatorMixin` to a :class:`.Resource` or Django :class:`View` class.

The set of authenticators which are use is then specified by setting the :attr:`authenticators` attribute on the class, and listing a set of authenticator classes.
"""
from django.contrib.auth import authenticate
from django.middleware.csrf import CsrfViewMiddleware
from djangorestframework.utils import as_tuple
import base64


class BaseAuthenticator(object):
    """All authenticators should extend BaseAuthenticator."""

    def __init__(self, view):
        """Initialise the authenticator with the mixin instance as state,
        in case the authenticator needs to access any metadata on the mixin object."""
        self.view = view

    def authenticate(self, request):
        """Authenticate the request and return the authentication context or None.

        An authentication context might be something as simple as a User object, or it might
        be some more complicated token, for example authentication tokens which are signed
        against a particular set of permissions for a given user, over a given timeframe.

        The default permission checking on Resource will use the allowed_methods attribute
        for permissions if the authentication context is not None, and use anon_allowed_methods otherwise.

        The authentication context is available to the method calls eg Resource.get(request)
        by accessing self.auth in order to allow them to apply any more fine grained permission
        checking at the point the response is being generated.
        
        This function must be overridden to be implemented."""
        return None


class BasicAuthenticator(BaseAuthenticator):
    """Use HTTP Basic authentication"""
    def authenticate(self, request):
        from django.utils.encoding import smart_unicode, DjangoUnicodeDecodeError
        
        if 'HTTP_AUTHORIZATION' in request.META:
            auth = request.META['HTTP_AUTHORIZATION'].split()
            if len(auth) == 2 and auth[0].lower() == "basic":
                try:
                    auth_parts = base64.b64decode(auth[1]).partition(':')
                except TypeError:
                    return None
                
                try:
                    uname, passwd = smart_unicode(auth_parts[0]), smart_unicode(auth_parts[2])
                except DjangoUnicodeDecodeError:
                    return None
                    
                user = authenticate(username=uname, password=passwd)
                if user is not None and user.is_active:
                    return user
        return None
                

class UserLoggedInAuthenticator(BaseAuthenticator):
    """Use Django's built-in request session for authentication."""
    def authenticate(self, request):
        if getattr(request, 'user', None) and request.user.is_active:
<<<<<<< HEAD
            # Temporarily set request.POST to view.RAW_CONTENT,
            # so that we use our more generic request parsing,
            # in preference to Django's form-only request parsing.
            request._post = self.view.RAW_CONTENT
            resp = CsrfViewMiddleware().process_view(request, None, (), {})
            del(request._post)
            if resp is None:  # csrf passed
                return request.user
=======
            # If this is a POST request we enforce CSRF validation.
            if request.method.upper() == 'POST':
                # Temporarily replace request.POST with .RAW_CONTENT,
                # so that we use our more generic request parsing
                request._post = self.mixin.RAW_CONTENT
                resp = CsrfViewMiddleware().process_view(request, None, (), {})
                del(request._post)
                if resp is not None:  # csrf failed
                    return None
            return request.user
>>>>>>> b508ca38
        return None


#class DigestAuthentication(BaseAuthentication):
#    pass
#
#class OAuthAuthentication(BaseAuthentication):
#    pass<|MERGE_RESOLUTION|>--- conflicted
+++ resolved
@@ -64,16 +64,6 @@
     """Use Django's built-in request session for authentication."""
     def authenticate(self, request):
         if getattr(request, 'user', None) and request.user.is_active:
-<<<<<<< HEAD
-            # Temporarily set request.POST to view.RAW_CONTENT,
-            # so that we use our more generic request parsing,
-            # in preference to Django's form-only request parsing.
-            request._post = self.view.RAW_CONTENT
-            resp = CsrfViewMiddleware().process_view(request, None, (), {})
-            del(request._post)
-            if resp is None:  # csrf passed
-                return request.user
-=======
             # If this is a POST request we enforce CSRF validation.
             if request.method.upper() == 'POST':
                 # Temporarily replace request.POST with .RAW_CONTENT,
@@ -84,7 +74,6 @@
                 if resp is not None:  # csrf failed
                     return None
             return request.user
->>>>>>> b508ca38
         return None
 
 
