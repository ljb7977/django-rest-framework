<<<<<<< HEAD
__version__ = '0.1.1'

VERSION = __version__  # synonym
=======
VERSION="0.2.0"
>>>>>>> fc1640de
<|MERGE_RESOLUTION|>--- conflicted
+++ resolved
@@ -1,7 +1,3 @@
-<<<<<<< HEAD
-__version__ = '0.1.1'
+__version__ = '0.2.0'
 
-VERSION = __version__  # synonym
-=======
-VERSION="0.2.0"
->>>>>>> fc1640de
+VERSION = __version__  # synonym