"""
Helper function for returning the field information that is associated
with a model class. This includes returning all the forward and reverse
relationships and their associated metadata.

Usage: `get_field_info(model)` returns a `FieldInfo` instance.
"""
from collections import namedtuple
from django.core.exceptions import ImproperlyConfigured
from django.db import models
from django.utils import six
from rest_framework.compat import OrderedDict
import inspect


FieldInfo = namedtuple('FieldResult', [
    'pk',  # Model field instance
    'fields',  # Dict of field name -> model field instance
    'forward_relations',  # Dict of field name -> RelationInfo
    'reverse_relations',  # Dict of field name -> RelationInfo
    'fields_and_pk',  # Shortcut for 'pk' + 'fields'
    'relations'  # Shortcut for 'forward_relations' + 'reverse_relations'
])

RelationInfo = namedtuple('RelationInfo', [
    'model_field',
    'related_model',
    'to_many',
    'has_through_model'
])


def _resolve_model(obj):
    """
    Resolve supplied `obj` to a Django model class.

    `obj` must be a Django model class itself, or a string
    representation of one.  Useful in situations like GH #1225 where
    Django may not have resolved a string-based reference to a model in
    another model's foreign key definition.

    String representations should have the format:
        'appname.ModelName'
    """
    if isinstance(obj, six.string_types) and len(obj.split('.')) == 2:
        app_name, model_name = obj.split('.')
        resolved_model = models.get_model(app_name, model_name)
        if resolved_model is None:
            msg = "Django did not return a model for {0}.{1}"
            raise ImproperlyConfigured(msg.format(app_name, model_name))
        return resolved_model
    elif inspect.isclass(obj) and issubclass(obj, models.Model):
        return obj
    raise ValueError("{0} is not a Django model".format(obj))


def get_field_info(model):
    """
    Given a model class, returns a `FieldInfo` instance, which is a
    `namedtuple`, containing metadata about the various field types on the model
    including information about their relationships.
    """
    opts = model._meta.concrete_model._meta

    pk = _get_pk(opts)
    fields = _get_fields(opts)
    forward_relations = _get_forward_relationships(opts)
    reverse_relations = _get_reverse_relationships(opts)
    fields_and_pk = _merge_fields_and_pk(pk, fields)
    relationships = _merge_relationships(forward_relations, reverse_relations)

    return FieldInfo(pk, fields, forward_relations, reverse_relations,
                     fields_and_pk, relationships)


def _get_pk(opts):
    pk = opts.pk
    while pk.rel and pk.rel.parent_link:
        # If model is a child via multi-table inheritance, use parent's pk.
        pk = pk.rel.to._meta.pk

    return pk


def _get_fields(opts):
    fields = OrderedDict()
    for field in [field for field in opts.fields if field.serialize and not field.rel]:
        fields[field.name] = field

    return fields


def _get_forward_relationships(opts):
    """
    Returns an `OrderedDict` of field names to `RelationInfo`.
    """
    forward_relations = OrderedDict()
    for field in [field for field in opts.fields if field.serialize and field.rel]:
        forward_relations[field.name] = RelationInfo(
            model_field=field,
            related_model=_resolve_model(field.rel.to),
            to_many=False,
            has_through_model=False
        )

    # Deal with forward many-to-many relationships.
    for field in [field for field in opts.many_to_many if field.serialize]:
        forward_relations[field.name] = RelationInfo(
            model_field=field,
            related_model=_resolve_model(field.rel.to),
            to_many=True,
            has_through_model=(
                not field.rel.through._meta.auto_created
            )
        )

    return forward_relations


def _get_reverse_relationships(opts):
    """
    Returns an `OrderedDict` of field names to `RelationInfo`.
    """
    # Note that we have a hack here to handle internal API differences for
    # this internal API across Django 1.7 -> Django 1.8.
    # See: https://code.djangoproject.com/ticket/24208

    reverse_relations = OrderedDict()
    for relation in opts.get_all_related_objects():
        accessor_name = relation.get_accessor_name()
        related = getattr(relation, 'related_model', relation.model)
        reverse_relations[accessor_name] = RelationInfo(
            model_field=None,
<<<<<<< HEAD
            related_model=relation.model,
=======
            related=related,
>>>>>>> 4201c9fb
            to_many=relation.field.rel.multiple,
            has_through_model=False
        )

    # Deal with reverse many-to-many relationships.
    for relation in opts.get_all_related_many_to_many_objects():
        accessor_name = relation.get_accessor_name()
        related = getattr(relation, 'related_model', relation.model)
        reverse_relations[accessor_name] = RelationInfo(
            model_field=None,
<<<<<<< HEAD
            related_model=relation.model,
=======
            related=related,
>>>>>>> 4201c9fb
            to_many=True,
            has_through_model=(
                (getattr(relation.field.rel, 'through', None) is not None)
                and not relation.field.rel.through._meta.auto_created
            )
        )

    return reverse_relations


def _merge_fields_and_pk(pk, fields):
    fields_and_pk = OrderedDict()
    fields_and_pk['pk'] = pk
    fields_and_pk[pk.name] = pk
    fields_and_pk.update(fields)

    return fields_and_pk


def _merge_relationships(forward_relations, reverse_relations):
    return OrderedDict(
        list(forward_relations.items()) +
        list(reverse_relations.items())
    )<|MERGE_RESOLUTION|>--- conflicted
+++ resolved
@@ -131,11 +131,7 @@
         related = getattr(relation, 'related_model', relation.model)
         reverse_relations[accessor_name] = RelationInfo(
             model_field=None,
-<<<<<<< HEAD
-            related_model=relation.model,
-=======
-            related=related,
->>>>>>> 4201c9fb
+            related_model=related,
             to_many=relation.field.rel.multiple,
             has_through_model=False
         )
@@ -146,11 +142,7 @@
         related = getattr(relation, 'related_model', relation.model)
         reverse_relations[accessor_name] = RelationInfo(
             model_field=None,
-<<<<<<< HEAD
-            related_model=relation.model,
-=======
-            related=related,
->>>>>>> 4201c9fb
+            related_model=related,
             to_many=True,
             has_through_model=(
                 (getattr(relation.field.rel, 'through', None) is not None)
