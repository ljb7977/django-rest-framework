"""
Serializers and ModelSerializers are similar to Forms and ModelForms.
Unlike forms, they are not constrained to dealing with HTML output, and
form encoded input.

Serialization in REST framework is a two-phase process:

1. Serializers marshal between complex types like model instances, and
python primatives.
2. The process of marshalling between python primatives and request and
response content is handled by parsers and renderers.
"""
from __future__ import unicode_literals
import copy
import datetime
import types
from decimal import Decimal
from django.db import models
from django.forms import widgets
from django.utils.datastructures import SortedDict
from rest_framework.compat import get_concrete_model, six

# Note: We do the following so that users of the framework can use this style:
#
#     example_field = serializers.CharField(...)
#
# This helps keep the separation between model fields, form fields, and
# serializer fields more explicit.

from rest_framework.relations import *
from rest_framework.fields import *


class RelationsList(list):
    _deleted = []

class NestedValidationError(ValidationError):
    """
    The default ValidationError behavior is to stringify each item in the list
    if the messages are a list of error messages.

    In the case of nested serializers, where the parent has many children,
    then the child's `serializer.errors` will be a list of dicts.  In the case
    of a single child, the `serializer.errors` will be a dict.

    We need to override the default behavior to get properly nested error dicts.
    """

    def __init__(self, message):
        if isinstance(message, dict):
            self.messages = [message]
        else:
            self.messages = message


class DictWithMetadata(dict):
    """
    A dict-like object, that can have additional properties attached.
    """
    def __getstate__(self):
        """
        Used by pickle (e.g., caching).
        Overridden to remove the metadata from the dict, since it shouldn't be
        pickled and may in some instances be unpickleable.
        """
        return dict(self)


class SortedDictWithMetadata(SortedDict):
    """
    A sorted dict-like object, that can have additional properties attached.
    """
    def __getstate__(self):
        """
        Used by pickle (e.g., caching).
        Overriden to remove the metadata from the dict, since it shouldn't be
        pickle and may in some instances be unpickleable.
        """
        return SortedDict(self).__dict__


def _is_protected_type(obj):
    """
    True if the object is a native datatype that does not need to
    be serialized further.
    """
    return isinstance(obj, (
        types.NoneType,
        int, long,
        datetime.datetime, datetime.date, datetime.time,
        float, Decimal,
        basestring)
    )


def _get_declared_fields(bases, attrs):
    """
    Create a list of serializer field instances from the passed in 'attrs',
    plus any fields on the base classes (in 'bases').

    Note that all fields from the base classes are used.
    """
    fields = [(field_name, attrs.pop(field_name))
              for field_name, obj in list(six.iteritems(attrs))
              if isinstance(obj, Field)]
    fields.sort(key=lambda x: x[1].creation_counter)

    # If this class is subclassing another Serializer, add that Serializer's
    # fields.  Note that we loop over the bases in *reverse*. This is necessary
    # in order to maintain the correct order of fields.
    for base in bases[::-1]:
        if hasattr(base, 'base_fields'):
            fields = list(base.base_fields.items()) + fields

    return SortedDict(fields)


class SerializerMetaclass(type):
    def __new__(cls, name, bases, attrs):
        attrs['base_fields'] = _get_declared_fields(bases, attrs)
        return super(SerializerMetaclass, cls).__new__(cls, name, bases, attrs)


class SerializerOptions(object):
    """
    Meta class options for Serializer
    """
    def __init__(self, meta):
        self.depth = getattr(meta, 'depth', 0)
        self.fields = getattr(meta, 'fields', ())
        self.exclude = getattr(meta, 'exclude', ())


class BaseSerializer(WritableField):
    """
    This is the Serializer implementation.
    We need to implement it as `BaseSerializer` due to metaclass magicks.
    """
    class Meta(object):
        pass

    _options_class = SerializerOptions
    _dict_class = SortedDictWithMetadata

    def __init__(self, instance=None, data=None, files=None,
                 context=None, partial=False, many=False,
                 allow_add_remove=False, **kwargs):
        super(BaseSerializer, self).__init__(**kwargs)
        self.opts = self._options_class(self.Meta)
        self.parent = None
        self.root = None
        self.partial = partial
        self.many = many
        self.allow_add_remove = allow_add_remove

        self.context = context or {}

        self.init_data = data
        self.init_files = files
        self.object = instance
        self.fields = self.get_fields()

        self._data = None
        self._files = None
        self._errors = None

        if many and instance is not None and not hasattr(instance, '__iter__'):
            raise ValueError('instance should be a queryset or other iterable with many=True')

        if allow_add_remove and not many:
            raise ValueError('allow_add_remove should only be used for bulk updates, but you have not set many=True')

    #####
    # Methods to determine which fields to use when (de)serializing objects.

    def get_default_fields(self):
        """
        Return the complete set of default fields for the object, as a dict.
        """
        return {}

    def get_fields(self):
        """
        Returns the complete set of fields for the object as a dict.

        This will be the set of any explicitly declared fields,
        plus the set of fields returned by get_default_fields().
        """
        ret = SortedDict()

        # Get the explicitly declared fields
        base_fields = copy.deepcopy(self.base_fields)
        for key, field in base_fields.items():
            ret[key] = field

        # Add in the default fields
        default_fields = self.get_default_fields()
        for key, val in default_fields.items():
            if key not in ret:
                ret[key] = val

        # If 'fields' is specified, use those fields, in that order.
        if self.opts.fields:
            assert isinstance(self.opts.fields, (list, tuple)), '`fields` must be a list or tuple'
            new = SortedDict()
            for key in self.opts.fields:
                new[key] = ret[key]
            ret = new

        # Remove anything in 'exclude'
        if self.opts.exclude:
            assert isinstance(self.opts.exclude, (list, tuple)), '`exclude` must be a list or tuple'
            for key in self.opts.exclude:
                ret.pop(key, None)

        for key, field in ret.items():
            field.initialize(parent=self, field_name=key)

        return ret

    #####
    # Methods to convert or revert from objects <--> primitive representations.

    def get_field_key(self, field_name):
        """
        Return the key that should be used for a given field.
        """
        return field_name

    def restore_fields(self, data, files):
        """
        Core of deserialization, together with `restore_object`.
        Converts a dictionary of data into a dictionary of deserialized fields.
        """
        reverted_data = {}

        if data is not None and not isinstance(data, dict):
            self._errors['non_field_errors'] = ['Invalid data']
            return None

        for field_name, field in self.fields.items():
            field.initialize(parent=self, field_name=field_name)
            try:
                field.field_from_native(data, files, field_name, reverted_data)
            except ValidationError as err:
                self._errors[field_name] = list(err.messages)

        return reverted_data

    def perform_validation(self, attrs):
        """
        Run `validate_<fieldname>()` and `validate()` methods on the serializer
        """
        for field_name, field in self.fields.items():
            if field_name in self._errors:
                continue
            try:
                validate_method = getattr(self, 'validate_%s' % field_name, None)
                if validate_method:
                    source = field.source or field_name
                    attrs = validate_method(attrs, source)
            except ValidationError as err:
                self._errors[field_name] = self._errors.get(field_name, []) + list(err.messages)

        # If there are already errors, we don't run .validate() because
        # field-validation failed and thus `attrs` may not be complete.
        # which in turn can cause inconsistent validation errors.
        if not self._errors:
            try:
                attrs = self.validate(attrs)
            except ValidationError as err:
                if hasattr(err, 'message_dict'):
                    for field_name, error_messages in err.message_dict.items():
                        self._errors[field_name] = self._errors.get(field_name, []) + list(error_messages)
                elif hasattr(err, 'messages'):
                    self._errors['non_field_errors'] = err.messages

        return attrs

    def validate(self, attrs):
        """
        Stub method, to be overridden in Serializer subclasses
        """
        return attrs

    def restore_object(self, attrs, instance=None):
        """
        Deserialize a dictionary of attributes into an object instance.
        You should override this method to control how deserialized objects
        are instantiated.
        """
        if instance is not None:
            instance.update(attrs)
            return instance
        return attrs

    def to_native(self, obj):
        """
        Serialize objects -> primitives.
        """
        ret = self._dict_class()
        ret.fields = self._dict_class()
        ret.empty = obj is None

        for field_name, field in self.fields.items():
            field.initialize(parent=self, field_name=field_name)
            key = self.get_field_key(field_name)
            value = field.field_to_native(obj, field_name)
            ret[key] = value
            ret.fields[key] = field
        return ret

    def from_native(self, data, files):
        """
        Deserialize primitives -> objects.
        """
        self._errors = {}
        if data is not None or files is not None:
            attrs = self.restore_fields(data, files)
            if attrs is not None:
                attrs = self.perform_validation(attrs)
        else:
            self._errors['non_field_errors'] = ['No input provided']

        if not self._errors:
            return self.restore_object(attrs, instance=getattr(self, 'object', None))

    def field_to_native(self, obj, field_name):
        """
        Override default so that the serializer can be used as a nested field
        across relationships.
        """
        if self.source == '*':
            return self.to_native(obj)

        # Get the raw field value
        try:
            source = self.source or field_name
            value = obj

            for component in source.split('.'):
                if value is None:
                    break
                value = get_component(value, component)
        except ObjectDoesNotExist:
            return None

        if is_simple_callable(getattr(value, 'all', None)):
            return [self.to_native(item) for item in value.all()]

        if value is None:
            return None

        if self.many:
            return [self.to_native(item) for item in value]
        return self.to_native(value)

    def field_from_native(self, data, files, field_name, into):
        """
        Override default so that the serializer can be used as a writable
        nested field across relationships.
        """
        if self.read_only:
            return

        try:
            value = data[field_name]
        except KeyError:
            if self.default is not None and not self.partial:
                # Note: partial updates shouldn't set defaults
                value = copy.deepcopy(self.default)
            else:
                if self.required:
                    raise ValidationError(self.error_messages['required'])
                return

        # Set the serializer object if it exists
        obj = getattr(self.parent.object, field_name) if self.parent.object else None
        obj = obj.all() if is_simple_callable(getattr(obj, 'all', None)) else obj

        if self.source == '*':
            if value:
                into.update(value)
        else:
            if value in (None, ''):
                into[(self.source or field_name)] = None
            else:
                kwargs = {
                    'instance': obj,
                    'data': value,
                    'context': self.context,
                    'partial': self.partial,
                    'many': self.many,
                    'allow_add_remove': self.allow_add_remove
                }
                serializer = self.__class__(**kwargs)

                if serializer.is_valid():
                    into[self.source or field_name] = serializer.object
                else:
                    # Propagate errors up to our parent
                    raise NestedValidationError(serializer.errors)

    def get_identity(self, data):
        """
        This hook is required for bulk update.
        It is used to determine the canonical identity of a given object.

        Note that the data has not been validated at this point, so we need
        to make sure that we catch any cases of incorrect datatypes being
        passed to this method.
        """
        try:
            return data.get('id', None)
        except AttributeError:
            return None

    @property
    def errors(self):
        """
        Run deserialization and return error data,
        setting self.object if no errors occurred.
        """
        if self._errors is None:
            data, files = self.init_data, self.init_files

<<<<<<< HEAD
            if self.many:
                ret = []
=======
            if self.many is not None:
                many = self.many
            else:
                many = hasattr(data, '__iter__') and not isinstance(data, (Page, dict, six.text_type))
                if many:
                    warnings.warn('Implict list/queryset serialization is deprecated. '
                                  'Use the `many=True` flag when instantiating the serializer.',
                                  DeprecationWarning, stacklevel=3)

            if many:
                ret = RelationsList()
>>>>>>> f3ab0b2b
                errors = []
                update = self.object is not None

                if update:
                    # If this is a bulk update we need to map all the objects
                    # to a canonical identity so we can determine which
                    # individual object is being updated for each item in the
                    # incoming data
                    objects = self.object
                    identities = [self.get_identity(self.to_native(obj)) for obj in objects]
                    identity_to_objects = dict(zip(identities, objects))

                if hasattr(data, '__iter__') and not isinstance(data, (dict, six.text_type)):
                    for item in data:
                        if update:
                            # Determine which object we're updating
                            identity = self.get_identity(item)
                            self.object = identity_to_objects.pop(identity, None)
                            if self.object is None and not self.allow_add_remove:
                                ret.append(None)
                                errors.append({'non_field_errors': ['Cannot create a new item, only existing items may be updated.']})
                                continue

                        ret.append(self.from_native(item, None))
                        errors.append(self._errors)

                    if update and self.allow_add_remove:
                        ret._deleted = identity_to_objects.values()

                    self._errors = any(errors) and errors or []
                else:
                    self._errors = {'non_field_errors': ['Expected a list of items.']}
            else:
                ret = self.from_native(data, files)

            if not self._errors:
                self.object = ret

        return self._errors

    def is_valid(self):
        return not self.errors

    @property
    def data(self):
        """
        Returns the serialized data on the serializer.
        """
        if self._data is None:
            obj = self.object

            if self.many:
                self._data = [self.to_native(item) for item in obj]
            else:
                self._data = self.to_native(obj)

        return self._data

    def save_object(self, obj, **kwargs):
        obj.save(**kwargs)

    def delete_object(self, obj):
        obj.delete()

    def save(self, **kwargs):
        """
        Save the deserialized object and return it.
        """
        if isinstance(self.object, list):
            [self.save_object(item, **kwargs) for item in self.object]

            if self.object._deleted:
                [self.delete_object(item) for item in self.object._deleted]
        else:
            self.save_object(self.object, **kwargs)

        return self.object

    def metadata(self):
        """
        Return a dictionary of metadata about the fields on the serializer.
        Useful for things like responding to OPTIONS requests, or generating
        API schemas for auto-documentation.
        """
        return SortedDict(
            [(field_name, field.metadata())
            for field_name, field in six.iteritems(self.fields)]
        )


class Serializer(six.with_metaclass(SerializerMetaclass, BaseSerializer)):
    pass


class ModelSerializerOptions(SerializerOptions):
    """
    Meta class options for ModelSerializer
    """
    def __init__(self, meta):
        super(ModelSerializerOptions, self).__init__(meta)
        self.model = getattr(meta, 'model', None)
        self.read_only_fields = getattr(meta, 'read_only_fields', ())


class ModelSerializer(Serializer):
    """
    A serializer that deals with model instances and querysets.
    """
    _options_class = ModelSerializerOptions

    field_mapping = {
        models.AutoField: IntegerField,
        models.FloatField: FloatField,
        models.IntegerField: IntegerField,
        models.PositiveIntegerField: IntegerField,
        models.SmallIntegerField: IntegerField,
        models.PositiveSmallIntegerField: IntegerField,
        models.DateTimeField: DateTimeField,
        models.DateField: DateField,
        models.TimeField: TimeField,
        models.DecimalField: DecimalField,
        models.EmailField: EmailField,
        models.CharField: CharField,
        models.URLField: URLField,
        models.SlugField: SlugField,
        models.TextField: CharField,
        models.CommaSeparatedIntegerField: CharField,
        models.BooleanField: BooleanField,
        models.FileField: FileField,
        models.ImageField: ImageField,
    }

    def get_default_fields(self):
        """
        Return all the fields that should be serialized for the model.
        """

        cls = self.opts.model
        assert cls is not None, \
                "Serializer class '%s' is missing 'model' Meta option" % self.__class__.__name__
        opts = get_concrete_model(cls)._meta
        ret = SortedDict()
        nested = bool(self.opts.depth)

        # Deal with adding the primary key field
        pk_field = opts.pk
        while pk_field.rel and pk_field.rel.parent_link:
            # If model is a child via multitable inheritance, use parent's pk
            pk_field = pk_field.rel.to._meta.pk

        field = self.get_pk_field(pk_field)
        if field:
            ret[pk_field.name] = field

        # Deal with forward relationships
        forward_rels = [field for field in opts.fields if field.serialize]
        forward_rels += [field for field in opts.many_to_many if field.serialize]

        for model_field in forward_rels:
            has_through_model = False

            if model_field.rel:
                to_many = isinstance(model_field,
                                     models.fields.related.ManyToManyField)
                related_model = model_field.rel.to

                if to_many and not model_field.rel.through._meta.auto_created:
                    has_through_model = True

            if model_field.rel and nested:
                if len(inspect.getargspec(self.get_nested_field).args) == 2:
                    warnings.warn(
                        'The `get_nested_field(model_field)` call signature '
                        'is deprecated. '
                        'Use `get_nested_field(model_field, related_model, '
                        'to_many) instead',
                        DeprecationWarning
                    )
                    field = self.get_nested_field(model_field)
                else:
                    field = self.get_nested_field(model_field, related_model, to_many)
            elif model_field.rel:
                if len(inspect.getargspec(self.get_nested_field).args) == 3:
                    warnings.warn(
                        'The `get_related_field(model_field, to_many)` call '
                        'signature is deprecated. '
                        'Use `get_related_field(model_field, related_model, '
                        'to_many) instead',
                        DeprecationWarning
                    )
                    field = self.get_related_field(model_field, to_many=to_many)
                else:
                    field = self.get_related_field(model_field, related_model, to_many)
            else:
                field = self.get_field(model_field)

            if field:
                if has_through_model:
                    field.read_only = True

                ret[model_field.name] = field

        # Deal with reverse relationships
        if not self.opts.fields:
            reverse_rels = []
        else:
            # Reverse relationships are only included if they are explicitly
            # present in the `fields` option on the serializer
            reverse_rels = opts.get_all_related_objects()
            reverse_rels += opts.get_all_related_many_to_many_objects()

        for relation in reverse_rels:
            accessor_name = relation.get_accessor_name()
            if not self.opts.fields or accessor_name not in self.opts.fields:
                continue
            related_model = relation.model
            to_many = relation.field.rel.multiple
            has_through_model = False
            is_m2m = isinstance(relation.field,
                                models.fields.related.ManyToManyField)

            if is_m2m and not relation.field.rel.through._meta.auto_created:
                has_through_model = True

            if nested:
                field = self.get_nested_field(None, related_model, to_many)
            else:
                field = self.get_related_field(None, related_model, to_many)

            if field:
                if has_through_model:
                    field.read_only = True

                ret[accessor_name] = field

        # Add the `read_only` flag to any fields that have bee specified
        # in the `read_only_fields` option
        for field_name in self.opts.read_only_fields:
            assert field_name not in self.base_fields.keys(), \
                "field '%s' on serializer '%s' specified in " \
                "`read_only_fields`, but also added " \
                "as an explicit field.  Remove it from `read_only_fields`." % \
                (field_name, self.__class__.__name__)
            assert field_name in ret, \
                "Non-existant field '%s' specified in `read_only_fields` " \
                "on serializer '%s'." % \
                (field_name, self.__class__.__name__)
            ret[field_name].read_only = True

        return ret

    def get_pk_field(self, model_field):
        """
        Returns a default instance of the pk field.
        """
        return self.get_field(model_field)

    def get_nested_field(self, model_field, related_model, to_many):
        """
        Creates a default instance of a nested relational field.

        Note that model_field will be `None` for reverse relationships.
        """
        class NestedModelSerializer(ModelSerializer):
            class Meta:
                model = related_model
                depth = self.opts.depth - 1

        return NestedModelSerializer(many=to_many)

    def get_related_field(self, model_field, related_model, to_many):
        """
        Creates a default instance of a flat relational field.

        Note that model_field will be `None` for reverse relationships.
        """
        # TODO: filter queryset using:
        # .using(db).complex_filter(self.rel.limit_choices_to)

        kwargs = {
            'queryset': related_model._default_manager,
            'many': to_many
        }

        if model_field:
            kwargs['required'] = not(model_field.null or model_field.blank)

        return PrimaryKeyRelatedField(**kwargs)

    def get_field(self, model_field):
        """
        Creates a default instance of a basic non-relational field.
        """
        kwargs = {}

        if model_field.null or model_field.blank:
            kwargs['required'] = False

        if isinstance(model_field, models.AutoField) or not model_field.editable:
            kwargs['read_only'] = True

        if model_field.has_default():
            kwargs['default'] = model_field.get_default()

        if issubclass(model_field.__class__, models.TextField):
            kwargs['widget'] = widgets.Textarea

        if model_field.verbose_name is not None:
            kwargs['label'] = model_field.verbose_name

        if model_field.help_text is not None:
            kwargs['help_text'] = model_field.help_text

        # TODO: TypedChoiceField?
        if model_field.flatchoices:  # This ModelField contains choices
            kwargs['choices'] = model_field.flatchoices
            return ChoiceField(**kwargs)

        # put this below the ChoiceField because min_value isn't a valid initializer
        if issubclass(model_field.__class__, models.PositiveIntegerField) or\
                issubclass(model_field.__class__, models.PositiveSmallIntegerField):
            kwargs['min_value'] = 0

        attribute_dict = {
            models.CharField: ['max_length'],
            models.CommaSeparatedIntegerField: ['max_length'],
            models.DecimalField: ['max_digits', 'decimal_places'],
            models.EmailField: ['max_length'],
            models.FileField: ['max_length'],
            models.ImageField: ['max_length'],
            models.SlugField: ['max_length'],
            models.URLField: ['max_length'],
        }

        if model_field.__class__ in attribute_dict:
            attributes = attribute_dict[model_field.__class__]
            for attribute in attributes:
                kwargs.update({attribute: getattr(model_field, attribute)})

        try:
            return self.field_mapping[model_field.__class__](**kwargs)
        except KeyError:
            return ModelField(model_field=model_field, **kwargs)

    def get_validation_exclusions(self):
        """
        Return a list of field names to exclude from model validation.
        """
        cls = self.opts.model
        opts = get_concrete_model(cls)._meta
        exclusions = [field.name for field in opts.fields + opts.many_to_many]

        for field_name, field in self.fields.items():
            field_name = field.source or field_name
            if field_name in exclusions \
                and not field.read_only \
                and not isinstance(field, Serializer):
                exclusions.remove(field_name)
        return exclusions

    def full_clean(self, instance):
        """
        Perform Django's full_clean, and populate the `errors` dictionary
        if any validation errors occur.

        Note that we don't perform this inside the `.restore_object()` method,
        so that subclasses can override `.restore_object()`, and still get
        the full_clean validation checking.
        """
        try:
            instance.full_clean(exclude=self.get_validation_exclusions())
        except ValidationError as err:
            self._errors = err.message_dict
            return None
        return instance

    def restore_object(self, attrs, instance=None):
        """
        Restore the model instance.
        """
        m2m_data = {}
        related_data = {}
        nested_forward_relations = {}
        meta = self.opts.model._meta

        # Reverse fk or one-to-one relations
        for (obj, model) in meta.get_all_related_objects_with_model():
            field_name = obj.field.related_query_name()
            if field_name in attrs:
                related_data[field_name] = attrs.pop(field_name)

        # Reverse m2m relations
        for (obj, model) in meta.get_all_related_m2m_objects_with_model():
            field_name = obj.field.related_query_name()
            if field_name in attrs:
                m2m_data[field_name] = attrs.pop(field_name)

        # Forward m2m relations
        for field in meta.many_to_many:
            if field.name in attrs:
                m2m_data[field.name] = attrs.pop(field.name)

        # Nested forward relations - These need to be marked so we can save
        # them before saving the parent model instance.
        for field_name in attrs.keys():
            if isinstance(self.fields.get(field_name, None), Serializer):
                nested_forward_relations[field_name] = attrs[field_name]

        # Update an existing instance...
        if instance is not None:
            for key, val in attrs.items():
                setattr(instance, key, val)

        # ...or create a new instance
        else:
            instance = self.opts.model(**attrs)

        # Any relations that cannot be set until we've
        # saved the model get hidden away on these
        # private attributes, so we can deal with them
        # at the point of save.
        instance._related_data = related_data
        instance._m2m_data = m2m_data
        instance._nested_forward_relations = nested_forward_relations

        return instance

    def from_native(self, data, files):
        """
        Override the default method to also include model field validation.
        """
        instance = super(ModelSerializer, self).from_native(data, files)
        if not self._errors:
            return self.full_clean(instance)

    def save_object(self, obj, **kwargs):
        """
        Save the deserialized object and return it.
        """
        if getattr(obj, '_nested_forward_relations', None):
            # Nested relationships need to be saved before we can save the
            # parent instance.
            for field_name, sub_object in obj._nested_forward_relations.items():
                if sub_object:
                    self.save_object(sub_object)
                setattr(obj, field_name, sub_object)

        obj.save(**kwargs)

        if getattr(obj, '_m2m_data', None):
            for accessor_name, object_list in obj._m2m_data.items():
                setattr(obj, accessor_name, object_list)
            del(obj._m2m_data)

        if getattr(obj, '_related_data', None):
            for accessor_name, related in obj._related_data.items():
                if isinstance(related, RelationsList):
                    # Nested reverse fk relationship
                    for related_item in related:
                        fk_field = obj._meta.get_field_by_name(accessor_name)[0].field.name
                        setattr(related_item, fk_field, obj)
                        self.save_object(related_item)

                    # Delete any removed objects
                    if related._deleted:
                        [self.delete_object(item) for item in related._deleted]

                elif isinstance(related, models.Model):
                    # Nested reverse one-one relationship
                    fk_field = obj._meta.get_field_by_name(accessor_name)[0].field.name
                    setattr(related, fk_field, obj)
                    self.save_object(related)
                else:
                    # Reverse FK or reverse one-one
                    setattr(obj, accessor_name, related)
            del(obj._related_data)


class HyperlinkedModelSerializerOptions(ModelSerializerOptions):
    """
    Options for HyperlinkedModelSerializer
    """
    def __init__(self, meta):
        super(HyperlinkedModelSerializerOptions, self).__init__(meta)
        self.view_name = getattr(meta, 'view_name', None)
        self.lookup_field = getattr(meta, 'lookup_field', None)


class HyperlinkedModelSerializer(ModelSerializer):
    """
    A subclass of ModelSerializer that uses hyperlinked relationships,
    instead of primary key relationships.
    """
    _options_class = HyperlinkedModelSerializerOptions
    _default_view_name = '%(model_name)s-detail'
    _hyperlink_field_class = HyperlinkedRelatedField
    _hyperlink_identify_field_class = HyperlinkedIdentityField

    def get_default_fields(self):
        fields = super(HyperlinkedModelSerializer, self).get_default_fields()

        if self.opts.view_name is None:
            self.opts.view_name = self._get_default_view_name(self.opts.model)

        if 'url' not in fields:
            url_field = self._hyperlink_identify_field_class(
                view_name=self.opts.view_name,
                lookup_field=self.opts.lookup_field
            )
            ret = self._dict_class()
            ret['url'] = url_field
            ret.update(fields)
            fields = ret

        return fields

    def get_pk_field(self, model_field):
        if self.opts.fields and model_field.name in self.opts.fields:
            return self.get_field(model_field)

    def get_related_field(self, model_field, related_model, to_many):
        """
        Creates a default instance of a flat relational field.
        """
        # TODO: filter queryset using:
        # .using(db).complex_filter(self.rel.limit_choices_to)
        kwargs = {
            'queryset': related_model._default_manager,
            'view_name': self._get_default_view_name(related_model),
            'many': to_many
        }

        if model_field:
            kwargs['required'] = not(model_field.null or model_field.blank)

        if self.opts.lookup_field:
            kwargs['lookup_field'] = self.opts.lookup_field

        return self._hyperlink_field_class(**kwargs)

    def get_identity(self, data):
        """
        This hook is required for bulk update.
        We need to override the default, to use the url as the identity.
        """
        try:
            return data.get('url', None)
        except AttributeError:
            return None

    def _get_default_view_name(self, model):
        """
        Return the view name to use if 'view_name' is not specified in 'Meta'
        """
        model_meta = model._meta
        format_kwargs = {
            'app_label': model_meta.app_label,
            'model_name': model_meta.object_name.lower()
        }
        return self._default_view_name % format_kwargs<|MERGE_RESOLUTION|>--- conflicted
+++ resolved
@@ -424,10 +424,6 @@
         if self._errors is None:
             data, files = self.init_data, self.init_files
 
-<<<<<<< HEAD
-            if self.many:
-                ret = []
-=======
             if self.many is not None:
                 many = self.many
             else:
@@ -439,7 +435,6 @@
 
             if many:
                 ret = RelationsList()
->>>>>>> f3ab0b2b
                 errors = []
                 update = self.object is not None
 
