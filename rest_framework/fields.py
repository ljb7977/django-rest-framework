from django.conf import settings
from django.core import validators
from django.core.exceptions import ValidationError
from django.utils import timezone
from django.utils.dateparse import parse_date, parse_datetime, parse_time
from django.utils.encoding import is_protected_type
from django.utils.translation import ugettext_lazy as _
from rest_framework import ISO_8601
from rest_framework.compat import smart_text
from rest_framework.settings import api_settings
from rest_framework.utils import html, representation, humanize_datetime
import datetime
import decimal
import inspect
import warnings


class empty:
    """
    This class is used to represent no data being provided for a given input
    or output value.

    It is required because `None` may be a valid input or output value.
    """
    pass


def is_simple_callable(obj):
    """
    True if the object is a callable that takes no arguments.
    """
    function = inspect.isfunction(obj)
    method = inspect.ismethod(obj)

    if not (function or method):
        return False

    args, _, _, defaults = inspect.getargspec(obj)
    len_args = len(args) if function else len(args) - 1
    len_defaults = len(defaults) if defaults else 0
    return len_args <= len_defaults


def get_attribute(instance, attrs):
    """
    Similar to Python's built in `getattr(instance, attr)`,
    but takes a list of nested attributes, instead of a single attribute.

    Also accepts either attribute lookup on objects or dictionary lookups.
    """
    for attr in attrs:
        try:
            instance = getattr(instance, attr)
        except AttributeError:
            return instance[attr]
    return instance


def set_value(dictionary, keys, value):
    """
    Similar to Python's built in `dictionary[key] = value`,
    but takes a list of nested keys instead of a single key.

    set_value({'a': 1}, [], {'b': 2}) -> {'a': 1, 'b': 2}
    set_value({'a': 1}, ['x'], 2) -> {'a': 1, 'x': 2}
    set_value({'a': 1}, ['x', 'y'], 2) -> {'a': 1, 'x': {'y': 2}}
    """
    if not keys:
        dictionary.update(value)
        return

    for key in keys[:-1]:
        if key not in dictionary:
            dictionary[key] = {}
        dictionary = dictionary[key]

    dictionary[keys[-1]] = value


class SkipField(Exception):
    pass


NOT_READ_ONLY_WRITE_ONLY = 'May not set both `read_only` and `write_only`'
NOT_READ_ONLY_REQUIRED = 'May not set both `read_only` and `required`'
NOT_READ_ONLY_DEFAULT = 'May not set both `read_only` and `default`'
NOT_REQUIRED_DEFAULT = 'May not set both `required` and `default`'
MISSING_ERROR_MESSAGE = (
    'ValidationError raised by `{class_name}`, but error key `{key}` does '
    'not exist in the `error_messages` dictionary.'
)


class Field(object):
    _creation_counter = 0

    default_error_messages = {
        'required': _('This field is required.')
    }
    default_validators = []

    def __init__(self, read_only=False, write_only=False,
                 required=None, default=empty, initial=None, source=None,
                 label=None, help_text=None, style=None,
                 error_messages=None, validators=[]):
        self._creation_counter = Field._creation_counter
        Field._creation_counter += 1

        # If `required` is unset, then use `True` unless a default is provided.
        if required is None:
            required = default is empty and not read_only

        # Some combinations of keyword arguments do not make sense.
        assert not (read_only and write_only), NOT_READ_ONLY_WRITE_ONLY
        assert not (read_only and required), NOT_READ_ONLY_REQUIRED
        assert not (read_only and default is not empty), NOT_READ_ONLY_DEFAULT
        assert not (required and default is not empty), NOT_REQUIRED_DEFAULT

        self.read_only = read_only
        self.write_only = write_only
        self.required = required
        self.default = default
        self.source = source
        self.initial = initial
        self.label = label
        self.help_text = help_text
        self.style = {} if style is None else style
        self.validators = validators or self.default_validators[:]

        # Collect default error message from self and parent classes
        messages = {}
        for cls in reversed(self.__class__.__mro__):
            messages.update(getattr(cls, 'default_error_messages', {}))
        messages.update(error_messages or {})
        self.error_messages = messages

    def bind(self, field_name, parent, root):
        """
        Setup the context for the field instance.
        """
        self.field_name = field_name
        self.parent = parent
        self.root = root
        self.context = parent.context

        # `self.label` should deafult to being based on the field name.
        if self.label is None:
            self.label = self.field_name.replace('_', ' ').capitalize()

        # self.source should default to being the same as the field name.
        if self.source is None:
            self.source = field_name

        # self.source_attrs is a list of attributes that need to be looked up
        # when serializing the instance, or populating the validated data.
        if self.source == '*':
            self.source_attrs = []
        else:
            self.source_attrs = self.source.split('.')

    def get_initial(self):
        """
        Return a value to use when the field is being returned as a primative
        value, without any object instance.
        """
        return self.initial

    def get_value(self, dictionary):
        """
        Given the *incoming* primative data, return the value for this field
        that should be validated and transformed to a native value.
        """
        return dictionary.get(self.field_name, empty)

    def get_attribute(self, instance):
        """
        Given the *outgoing* object instance, return the value for this field
        that should be returned as a primative value.
        """
        return get_attribute(instance, self.source_attrs)

    def get_default(self):
        """
        Return the default value to use when validating data if no input
        is provided for this field.

        If a default has not been set for this field then this will simply
        return `empty`, indicating that no value should be set in the
        validated data for this field.
        """
        if self.default is empty:
            raise SkipField()
        return self.default

    def validate_value(self, data=empty):
        """
        Validate a simple representation and return the internal value.

        The provided data may be `empty` if no representation was included.
        May return `empty` if the field should not be included in the
        validated data.
        """
        if data is empty:
            if self.required:
                self.fail('required')
            return self.get_default()

        value = self.to_native(data)
        self.run_validators(value)
        return value

    def run_validators(self, value):
        if value in validators.EMPTY_VALUES:
            return

        errors = []
        for validator in self.validators:
            try:
                validator(value)
            except ValidationError as exc:
                errors.extend(exc.messages)
        if errors:
            raise ValidationError(errors)

    def to_native(self, data):
        """
        Transform the *incoming* primative data into a native value.
        """
        return data

    def to_primative(self, value):
        """
        Transform the *outgoing* native value into primative data.
        """
        return value

    def fail(self, key, **kwargs):
        """
        A helper method that simply raises a validation error.
        """
        try:
            msg = self.error_messages[key]
        except KeyError:
            class_name = self.__class__.__name__
            msg = MISSING_ERROR_MESSAGE.format(class_name=class_name, key=key)
            raise AssertionError(msg)
        raise ValidationError(msg.format(**kwargs))

    def __new__(cls, *args, **kwargs):
        """
        When a field is instantiated, we store the arguments that were used,
        so that we can present a helpful representation of the object.
        """
        instance = super(Field, cls).__new__(cls)
        instance._args = args
        instance._kwargs = kwargs
        return instance

    def __repr__(self):
        return representation.field_repr(self)


# Boolean types...

class BooleanField(Field):
    default_error_messages = {
        'invalid': _('`{input}` is not a valid boolean.')
    }
    TRUE_VALUES = set(('t', 'T', 'true', 'True', 'TRUE', '1', 1, True))
    FALSE_VALUES = set(('f', 'F', 'false', 'False', 'FALSE', '0', 0, 0.0, False))

    def get_value(self, dictionary):
        if html.is_html_input(dictionary):
            # HTML forms do not send a `False` value on an empty checkbox,
            # so we override the default empty value to be False.
            return dictionary.get(self.field_name, False)
        return dictionary.get(self.field_name, empty)

    def to_native(self, data):
        if data in self.TRUE_VALUES:
            return True
        elif data in self.FALSE_VALUES:
            return False
        self.fail('invalid', input=data)

    def to_primative(self, value):
        if value is None:
            return None
        if value in self.TRUE_VALUES:
            return True
        elif value in self.FALSE_VALUES:
            return False
        return bool(value)


# String types...

class CharField(Field):
    default_error_messages = {
        'blank': _('This field may not be blank.')
    }

    def __init__(self, **kwargs):
        self.allow_blank = kwargs.pop('allow_blank', False)
        self.max_length = kwargs.pop('max_length', None)
        self.min_length = kwargs.pop('min_length', None)
        super(CharField, self).__init__(**kwargs)

<<<<<<< HEAD
    def to_native(self, data):
        if data == '' and not self.allow_blank:
            self.fail('blank')
        return str(data)
=======
        if value is None:
            if not self.allow_none:
                return ''
            else:
                # Return None explicitly because smart_text(None) == 'None'. See #1834 for details
                return None
>>>>>>> 015a8122

    def to_primative(self, value):
        if value is None:
            return None
        return str(value)


class EmailField(CharField):
    default_error_messages = {
        'invalid': _('Enter a valid email address.')
    }
    default_validators = [validators.validate_email]

    def to_native(self, data):
        ret = super(EmailField, self).to_native(data)
        if ret is None:
            return None
        return ret.strip()

    def to_primative(self, value):
        ret = super(EmailField, self).to_primative(value)
        if ret is None:
            return None
        return ret.strip()


class RegexField(CharField):
    def __init__(self, regex, **kwargs):
        kwargs['validators'] = (
            [validators.RegexValidator(regex)] +
            kwargs.get('validators', [])
        )
        super(RegexField, self).__init__(**kwargs)


class SlugField(CharField):
    default_error_messages = {
        'invalid': _("Enter a valid 'slug' consisting of letters, numbers, underscores or hyphens.")
    }
    default_validators = [validators.validate_slug]


class URLField(CharField):
    default_error_messages = {
        'invalid': _("Enter a valid URL.")
    }
    default_validators = [validators.URLValidator()]


# Number types...

class IntegerField(Field):
    default_error_messages = {
        'invalid': _('A valid integer is required.')
    }

    def __init__(self, **kwargs):
        max_value = kwargs.pop('max_value', None)
        min_value = kwargs.pop('min_value', None)
        super(IntegerField, self).__init__(**kwargs)
        if max_value is not None:
            self.validators.append(validators.MaxValueValidator(max_value))
        if min_value is not None:
            self.validators.append(validators.MinValueValidator(min_value))

    def to_native(self, data):
        try:
            data = int(str(data))
        except (ValueError, TypeError):
            self.fail('invalid')
        return data

    def to_primative(self, value):
        if value is None:
            return None
        return int(value)

<<<<<<< HEAD
=======
    def valid_value(self, value):
        """
        Check to see if the provided value is a valid choice.
        """
        for k, v in self.choices:
            if isinstance(v, (list, tuple)):
                # This is an optgroup, so look inside the group for options
                for k2, v2 in v:
                    if value == smart_text(k2) or value == k2:
                        return True
            else:
                if value == smart_text(k) or value == k:
                    return True
        return False
>>>>>>> 015a8122

class FloatField(Field):
    default_error_messages = {
        'invalid': _("'%s' value must be a float."),
    }

    def __init__(self, **kwargs):
        max_value = kwargs.pop('max_value', None)
        min_value = kwargs.pop('min_value', None)
        super(FloatField, self).__init__(**kwargs)
        if max_value is not None:
            self.validators.append(validators.MaxValueValidator(max_value))
        if min_value is not None:
            self.validators.append(validators.MinValueValidator(min_value))

    def to_primative(self, value):
        if value is None:
            return None
        try:
            return float(value)
        except (TypeError, ValueError):
            self.fail('invalid', value=value)

    def to_native(self, value):
        if value is None:
            return None
        return float(value)


class DecimalField(Field):
    default_error_messages = {
        'invalid': _('Enter a number.'),
        'max_value': _('Ensure this value is less than or equal to {max_value}.'),
        'min_value': _('Ensure this value is greater than or equal to {min_value}.'),
        'max_digits': _('Ensure that there are no more than {max_digits} digits in total.'),
        'max_decimal_places': _('Ensure that there are no more than {max_decimal_places} decimal places.'),
        'max_whole_digits': _('Ensure that there are no more than {max_whole_digits} digits before the decimal point.')
    }

    def __init__(self, max_value=None, min_value=None, max_digits=None, decimal_places=None, **kwargs):
        self.max_value, self.min_value = max_value, min_value
        self.max_digits, self.max_decimal_places = max_digits, decimal_places
        super(DecimalField, self).__init__(**kwargs)
        if max_value is not None:
            self.validators.append(validators.MaxValueValidator(max_value))
        if min_value is not None:
            self.validators.append(validators.MinValueValidator(min_value))

    def from_native(self, value):
        """
        Validates that the input is a decimal number. Returns a Decimal
        instance. Returns None for empty values. Ensures that there are no more
        than max_digits in the number, and no more than decimal_places digits
        after the decimal point.
        """
        if value in validators.EMPTY_VALUES:
            return None

        value = smart_text(value).strip()
        try:
            value = decimal.Decimal(value)
        except decimal.DecimalException:
            self.fail('invalid')

        # Check for NaN. It is the only value that isn't equal to itself,
        # so we can use this to identify NaN values.
        if value != value:
            self.fail('invalid')

        # Check for infinity and negative infinity.
        if value in (decimal.Decimal('Inf'), decimal.Decimal('-Inf')):
            self.fail('invalid')

        sign, digittuple, exponent = value.as_tuple()
        decimals = abs(exponent)
        # digittuple doesn't include any leading zeros.
        digits = len(digittuple)
        if decimals > digits:
            # We have leading zeros up to or past the decimal point.  Count
            # everything past the decimal point as a digit.  We do not count
            # 0 before the decimal point as a digit since that would mean
            # we would not allow max_digits = decimal_places.
            digits = decimals
        whole_digits = digits - decimals

        if self.max_digits is not None and digits > self.max_digits:
            self.fail('max_digits', max_digits=self.max_digits)
        if self.decimal_places is not None and decimals > self.decimal_places:
            self.fail('max_decimal_places', max_decimal_places=self.max_decimal_places)
        if self.max_digits is not None and self.decimal_places is not None and whole_digits > (self.max_digits - self.decimal_places):
            self.fail('max_whole_digits', max_while_digits=self.max_digits - self.decimal_places)

        return value


# Date & time fields...

class DateField(Field):
    default_error_messages = {
        'invalid': _("Date has wrong format. Use one of these formats instead: %s"),
    }
    input_formats = api_settings.DATE_INPUT_FORMATS
    format = api_settings.DATE_FORMAT

    def __init__(self, input_formats=None, format=None, *args, **kwargs):
        self.input_formats = input_formats if input_formats is not None else self.input_formats
        self.format = format if format is not None else self.format
        super(DateField, self).__init__(*args, **kwargs)

    def from_native(self, value):
        if value in validators.EMPTY_VALUES:
            return None

        if isinstance(value, datetime.datetime):
            if timezone and settings.USE_TZ and timezone.is_aware(value):
                # Convert aware datetimes to the default time zone
                # before casting them to dates (#17742).
                default_timezone = timezone.get_default_timezone()
                value = timezone.make_naive(value, default_timezone)
            return value.date()

        if isinstance(value, datetime.date):
            return value

        for format in self.input_formats:
            if format.lower() == ISO_8601:
                try:
                    parsed = parse_date(value)
                except (ValueError, TypeError):
                    pass
                else:
                    if parsed is not None:
                        return parsed
            else:
                try:
                    parsed = datetime.datetime.strptime(value, format)
                except (ValueError, TypeError):
                    pass
                else:
                    return parsed.date()

        humanized_format = humanize_datetime.date_formats(self.input_formats)
        msg = self.error_messages['invalid'] % humanized_format
        raise ValidationError(msg)

    def to_primative(self, value):
        if value is None or self.format is None:
            return value

        if isinstance(value, datetime.datetime):
            value = value.date()

        if self.format.lower() == ISO_8601:
            return value.isoformat()
        return value.strftime(self.format)


class DateTimeField(Field):
    default_error_messages = {
        'invalid': _("Datetime has wrong format. Use one of these formats instead: %s"),
    }
    input_formats = api_settings.DATETIME_INPUT_FORMATS
    format = api_settings.DATETIME_FORMAT

    def __init__(self, input_formats=None, format=None, *args, **kwargs):
        self.input_formats = input_formats if input_formats is not None else self.input_formats
        self.format = format if format is not None else self.format
        super(DateTimeField, self).__init__(*args, **kwargs)

    def from_native(self, value):
        if value in validators.EMPTY_VALUES:
            return None

        if isinstance(value, datetime.datetime):
            return value

        if isinstance(value, datetime.date):
            value = datetime.datetime(value.year, value.month, value.day)
            if settings.USE_TZ:
                # For backwards compatibility, interpret naive datetimes in
                # local time. This won't work during DST change, but we can't
                # do much about it, so we let the exceptions percolate up the
                # call stack.
                warnings.warn("DateTimeField received a naive datetime (%s)"
                              " while time zone support is active." % value,
                              RuntimeWarning)
                default_timezone = timezone.get_default_timezone()
                value = timezone.make_aware(value, default_timezone)
            return value

        for format in self.input_formats:
            if format.lower() == ISO_8601:
                try:
                    parsed = parse_datetime(value)
                except (ValueError, TypeError):
                    pass
                else:
                    if parsed is not None:
                        return parsed
            else:
                try:
                    parsed = datetime.datetime.strptime(value, format)
                except (ValueError, TypeError):
                    pass
                else:
                    return parsed

        humanized_format = humanize_datetime.datetime_formats(self.input_formats)
        msg = self.error_messages['invalid'] % humanized_format
        raise ValidationError(msg)

    def to_primative(self, value):
        if value is None or self.format is None:
            return value

        if self.format.lower() == ISO_8601:
            ret = value.isoformat()
            if ret.endswith('+00:00'):
                ret = ret[:-6] + 'Z'
            return ret
        return value.strftime(self.format)


class TimeField(Field):
    default_error_messages = {
        'invalid': _("Time has wrong format. Use one of these formats instead: %s"),
    }
    input_formats = api_settings.TIME_INPUT_FORMATS
    format = api_settings.TIME_FORMAT

    def __init__(self, input_formats=None, format=None, *args, **kwargs):
        self.input_formats = input_formats if input_formats is not None else self.input_formats
        self.format = format if format is not None else self.format
        super(TimeField, self).__init__(*args, **kwargs)

    def from_native(self, value):
        if value in validators.EMPTY_VALUES:
            return None

        if isinstance(value, datetime.time):
            return value

        for format in self.input_formats:
            if format.lower() == ISO_8601:
                try:
                    parsed = parse_time(value)
                except (ValueError, TypeError):
                    pass
                else:
                    if parsed is not None:
                        return parsed
            else:
                try:
                    parsed = datetime.datetime.strptime(value, format)
                except (ValueError, TypeError):
                    pass
                else:
                    return parsed.time()

        humanized_format = humanize_datetime.time_formats(self.input_formats)
        msg = self.error_messages['invalid'] % humanized_format
        raise ValidationError(msg)

    def to_primative(self, value):
        if value is None or self.format is None:
            return value

        if isinstance(value, datetime.datetime):
            value = value.time()

        if self.format.lower() == ISO_8601:
            return value.isoformat()
        return value.strftime(self.format)


# Choice types...

class ChoiceField(Field):
    default_error_messages = {
        'invalid_choice': _('`{input}` is not a valid choice.')
    }

    def __init__(self, choices, **kwargs):
        # Allow either single or paired choices style:
        # choices = [1, 2, 3]
        # choices = [(1, 'First'), (2, 'Second'), (3, 'Third')]
        pairs = [
            isinstance(item, (list, tuple)) and len(item) == 2
            for item in choices
        ]
        if all(pairs):
            self.choices = dict([(key, display_value) for key, display_value in choices])
        else:
            self.choices = dict([(item, item) for item in choices])

        # Map the string representation of choices to the underlying value.
        # Allows us to deal with eg. integer choices while supporting either
        # integer or string input, but still get the correct datatype out.
        self.choice_strings_to_values = dict([
            (str(key), key) for key in self.choices.keys()
        ])

        super(ChoiceField, self).__init__(**kwargs)

    def to_native(self, data):
        try:
            return self.choice_strings_to_values[str(data)]
        except KeyError:
            self.fail('invalid_choice', input=data)

    def to_primative(self, value):
        return value


class MultipleChoiceField(ChoiceField):
    default_error_messages = {
        'invalid_choice': _('`{input}` is not a valid choice.'),
        'not_a_list': _('Expected a list of items but got type `{input_type}`')
    }

    def to_native(self, data):
        if not hasattr(data, '__iter__'):
            self.fail('not_a_list', input_type=type(data).__name__)
        return set([
            super(MultipleChoiceField, self).to_native(item)
            for item in data
        ])

    def to_primative(self, value):
        return value


# File types...

class FileField(Field):
    pass  # TODO


class ImageField(Field):
    pass  # TODO


# Advanced field types...

class ReadOnlyField(Field):
    """
    A read-only field that simply returns the field value.

    If the field is a method with no parameters, the method will be called
    and it's return value used as the representation.

    For example, the following would call `get_expiry_date()` on the object:

    class ExampleSerializer(self):
        expiry_date = ReadOnlyField(source='get_expiry_date')
    """

    def __init__(self, **kwargs):
        kwargs['read_only'] = True
        super(ReadOnlyField, self).__init__(**kwargs)

    def to_native(self, data):
        raise NotImplemented('.to_native() not supported.')

    def to_primative(self, value):
        if is_simple_callable(value):
            return value()
        return value


class MethodField(Field):
    """
    A read-only field that get its representation from calling a method on the
    parent serializer class. The method called will be of the form
    "get_{field_name}", and should take a single argument, which is the
    object being serialized.

    For example:

    class ExampleSerializer(self):
        extra_info = MethodField()

        def get_extra_info(self, obj):
            return ...  # Calculate some data to return.
    """
    def __init__(self, **kwargs):
        kwargs['source'] = '*'
        kwargs['read_only'] = True
        super(MethodField, self).__init__(**kwargs)

    def to_native(self, data):
        raise NotImplemented('.to_native() not supported.')

    def to_primative(self, value):
        attr = 'get_{field_name}'.format(field_name=self.field_name)
        method = getattr(self.parent, attr)
        return method(value)


class ModelField(Field):
    """
    A generic field that can be used against an arbitrary model field.

    This is used by `ModelSerializer` when dealing with custom model fields,
    that do not have a serializer field to be mapped to.
    """
    def __init__(self, model_field, **kwargs):
        self.model_field = model_field
        kwargs['source'] = '*'
        super(ModelField, self).__init__(**kwargs)

    def to_native(self, data):
        rel = getattr(self.model_field, 'rel', None)
        if rel is not None:
            return rel.to._meta.get_field(rel.field_name).to_python(data)
        return self.model_field.to_python(data)

    def to_primative(self, obj):
        value = self.model_field._get_val_from_obj(obj)
        if is_protected_type(value):
            return value
        return self.model_field.value_to_string(obj)<|MERGE_RESOLUTION|>--- conflicted
+++ resolved
@@ -51,8 +51,11 @@
     for attr in attrs:
         try:
             instance = getattr(instance, attr)
-        except AttributeError:
-            return instance[attr]
+        except AttributeError as exc:
+            try:
+                return instance[attr]
+            except (KeyError, TypeError):
+                raise exc
     return instance
 
 
@@ -306,19 +309,10 @@
         self.min_length = kwargs.pop('min_length', None)
         super(CharField, self).__init__(**kwargs)
 
-<<<<<<< HEAD
     def to_native(self, data):
         if data == '' and not self.allow_blank:
             self.fail('blank')
         return str(data)
-=======
-        if value is None:
-            if not self.allow_none:
-                return ''
-            else:
-                # Return None explicitly because smart_text(None) == 'None'. See #1834 for details
-                return None
->>>>>>> 015a8122
 
     def to_primative(self, value):
         if value is None:
@@ -396,23 +390,6 @@
             return None
         return int(value)
 
-<<<<<<< HEAD
-=======
-    def valid_value(self, value):
-        """
-        Check to see if the provided value is a valid choice.
-        """
-        for k, v in self.choices:
-            if isinstance(v, (list, tuple)):
-                # This is an optgroup, so look inside the group for options
-                for k2, v2 in v:
-                    if value == smart_text(k2) or value == k2:
-                        return True
-            else:
-                if value == smart_text(k) or value == k:
-                    return True
-        return False
->>>>>>> 015a8122
 
 class FloatField(Field):
     default_error_messages = {
