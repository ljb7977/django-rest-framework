--- conflicted
+++ resolved
@@ -124,10 +124,7 @@
     'DEFAULT_THROTTLE_CLASSES',
     'DEFAULT_CONTENT_NEGOTIATION_CLASS',
     'DEFAULT_METADATA_CLASS',
-<<<<<<< HEAD
     'DEFAULT_VERSIONING_CLASS',
-=======
->>>>>>> 74483338
     'DEFAULT_PAGINATION_SERIALIZER_CLASS',
     'DEFAULT_FILTER_BACKENDS',
     'EXCEPTION_HANDLER',
