--- conflicted
+++ resolved
@@ -37,13 +37,8 @@
 
 ### Registering additional routes
 
-<<<<<<< HEAD
-Any methods on the viewset decorated with `@link` or `@action` will also be routed.
+Any methods on the viewset decorated with `@detail_route` or `@list_route` will also be routed.
 For example, given a method like this on the `UserViewSet` class:
-=======
-Any methods on the viewset decorated with `@detail_route` or `@list_route` will also be routed.
-For example, a given method like this on the `UserViewSet` class:
->>>>>>> eaae8fb2
 
     @detail_route(methods=['post'], permission_classes=[IsAdminOrIsSelf])
     def set_password(self, request, pk=None):
