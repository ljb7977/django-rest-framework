source: parsers.py

# Parsers

> Machine interacting web services tend to use more
structured formats for sending data than form-encoded, since they're
sending more complex data than simple forms
>
> &mdash; Malcom Tredinnick, [Django developers group][cite]

REST framework includes a number of built in Parser classes, that allow you to accept requests with various media types.  There is also support for defining your own custom parsers, which gives you the flexibility to design the media types that your API accepts.

## How the parser is determined

The set of valid parsers for a view is always defined as a list of classes.  When  `request.data` is accessed, REST framework will examine the `Content-Type` header on the incoming request, and determine which parser to use to parse the request content.

---

**Note**: When developing client applications always remember to make sure you're setting the `Content-Type` header when sending data in an HTTP request.

If you don't set the content type, most clients will default to using `'application/x-www-form-urlencoded'`, which may not be what you wanted.

As an example, if you are sending `json` encoded data using jQuery with the [.ajax() method][jquery-ajax], you should make sure to include the `contentType: 'application/json'` setting.

---

## Setting the parsers

The default set of parsers may be set globally, using the `DEFAULT_PARSER_CLASSES` setting.  For example, the following settings would allow requests with `JSON` content.

    REST_FRAMEWORK = {
        'DEFAULT_PARSER_CLASSES': (
            'rest_framework.parsers.JSONParser',
        )
    }

You can also set the parsers used for an individual view, or viewset,
using the `APIView` class based views.

	from rest_framework.parsers import JSONParser
	from rest_framework.response import Response
    from rest_framework.views import APIView

    class ExampleView(APIView):
        """
        A view that can accept POST requests with JSON content.
        """
        parser_classes = (JSONParser,)

        def post(self, request, format=None):
            return Response({'received data': request.data})

Or, if you're using the `@api_view` decorator with function based views.

    @api_view(['POST'])
    @parser_classes((JSONParser,))
    def example_view(request, format=None):
        """
        A view that can accept POST requests with JSON content.
        """
        return Response({'received data': request.data})

---

# API Reference

## JSONParser

Parses `JSON` request content.

**.media_type**: `application/json`

<<<<<<< HEAD
## YAMLParser

Parses `YAML` request content.

Requires the `pyyaml` package to be installed.

**.media_type**: `application/yaml`
=======
## XMLParser

Parses REST framework's default style of `XML` request content.

Note that the `XML` markup language is typically used as the base language for more strictly defined domain-specific languages, such as `RSS`, `Atom`, and `XHTML`.

If you are considering using `XML` for your API, you may want to consider implementing a custom renderer and parser for your specific requirements, and using an existing domain-specific media-type, or creating your own custom XML-based media-type.

Requires the `defusedxml` package to be installed.

**.media_type**: `application/xml`
>>>>>>> 731c8421

## FormParser

Parses HTML form content.  `request.data` will be populated with a `QueryDict` of data.

You will typically want to use both `FormParser` and `MultiPartParser` together in order to fully support HTML form data.

**.media_type**: `application/x-www-form-urlencoded`

## MultiPartParser

Parses multipart HTML form content, which supports file uploads.  Both `request.data` will be populated with a `QueryDict`.

You will typically want to use both `FormParser` and `MultiPartParser` together in order to fully support HTML form data.

**.media_type**: `multipart/form-data`

## FileUploadParser

Parses raw file upload content.  The `request.data` property will be a dictionary with a single key `'file'` containing the uploaded file.

If the view used with `FileUploadParser` is called with a `filename` URL keyword argument, then that argument will be used as the filename.  If it is called without a `filename` URL keyword argument, then the client must set the filename in the `Content-Disposition` HTTP header.  For example `Content-Disposition: attachment; filename=upload.jpg`.

**.media_type**: `*/*`

##### Notes:

* The `FileUploadParser` is for usage with native clients that can upload the file as a raw data request.  For web-based uploads, or for native clients with multipart upload support, you should use the `MultiPartParser` parser instead.
* Since this parser's `media_type` matches any content type, `FileUploadParser` should generally be the only parser set on an API view.
* `FileUploadParser` respects Django's standard `FILE_UPLOAD_HANDLERS` setting, and the `request.upload_handlers` attribute.  See the [Django documentation][upload-handlers] for more details.

##### Basic usage example:

    class FileUploadView(views.APIView):
        parser_classes = (FileUploadParser,)

        def put(self, request, filename, format=None):
            file_obj = request.data['file']
            # ...
            # do some staff with uploaded file
            # ...
            return Response(status=204)


---

# Custom parsers

To implement a custom parser, you should override `BaseParser`, set the `.media_type` property, and implement the `.parse(self, stream, media_type, parser_context)` method.

The method should return the data that will be used to populate the `request.data` property.

The arguments passed to `.parse()` are:

### stream

A stream-like object representing the body of the request.

### media_type

Optional.  If provided, this is the media type of the incoming request content.

Depending on the request's `Content-Type:` header, this may be more specific than the renderer's `media_type` attribute, and may include media type parameters.  For example `"text/plain; charset=utf-8"`.

### parser_context

Optional.  If supplied, this argument will be a dictionary containing any additional context that may be required to parse the request content.

By default this will include the following keys: `view`, `request`, `args`, `kwargs`.

## Example

The following is an example plaintext parser that will populate the `request.data` property with a string representing the body of the request.

    class PlainTextParser(BaseParser):
    """
    Plain text parser.
    """

    media_type = 'text/plain'

    def parse(self, stream, media_type=None, parser_context=None):
        """
        Simply return a string representing the body of the request.
        """
        return stream.read()

---

# Third party packages

The following third party packages are also available.

## MessagePack

[MessagePack][messagepack] is a fast, efficient binary serialization format.  [Juan Riaza][juanriaza] maintains the [djangorestframework-msgpack][djangorestframework-msgpack] package which provides MessagePack renderer and parser support for REST framework.

## CamelCase JSON

[djangorestframework-camel-case] provides camel case JSON renderers and parsers for REST framework.  This allows serializers to use Python-style underscored field names, but be exposed in the API as Javascript-style camel case field names.  It is maintained by [Vitaly Babiy][vbabiy].

[jquery-ajax]: http://api.jquery.com/jQuery.ajax/
[cite]: https://groups.google.com/d/topic/django-developers/dxI4qVzrBY4/discussion
[upload-handlers]: https://docs.djangoproject.com/en/dev/topics/http/file-uploads/#upload-handlers
[messagepack]: https://github.com/juanriaza/django-rest-framework-msgpack
[juanriaza]: https://github.com/juanriaza
[vbabiy]: https://github.com/vbabiy
[djangorestframework-msgpack]: https://github.com/juanriaza/django-rest-framework-msgpack
[djangorestframework-camel-case]: https://github.com/vbabiy/djangorestframework-camel-case<|MERGE_RESOLUTION|>--- conflicted
+++ resolved
@@ -69,28 +69,6 @@
 Parses `JSON` request content.
 
 **.media_type**: `application/json`
-
-<<<<<<< HEAD
-## YAMLParser
-
-Parses `YAML` request content.
-
-Requires the `pyyaml` package to be installed.
-
-**.media_type**: `application/yaml`
-=======
-## XMLParser
-
-Parses REST framework's default style of `XML` request content.
-
-Note that the `XML` markup language is typically used as the base language for more strictly defined domain-specific languages, such as `RSS`, `Atom`, and `XHTML`.
-
-If you are considering using `XML` for your API, you may want to consider implementing a custom renderer and parser for your specific requirements, and using an existing domain-specific media-type, or creating your own custom XML-based media-type.
-
-Requires the `defusedxml` package to be installed.
-
-**.media_type**: `application/xml`
->>>>>>> 731c8421
 
 ## FormParser
 
