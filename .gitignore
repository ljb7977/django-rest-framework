--- conflicted
+++ resolved
@@ -12,14 +12,5 @@
 /env/
 MANIFEST
 
-<<<<<<< HEAD
-bin/
-include/
-lib/
-local/
-env/
-
-=======
->>>>>>> 7b639c0c
 !.gitignore
 !.travis.yml