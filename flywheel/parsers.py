from flywheel.response import status, ResponseException

try:
    import json
except ImportError:
    import simplejson as json

# TODO: Make all parsers only list a single media_type, rather than a list

class BaseParser(object):
<<<<<<< HEAD
    """All parsers should extend BaseParser, specifing a media_type attribute,
    and overriding the parse() method."""

    media_types = ()
=======
    media_type = None
>>>>>>> 8b89d741

    def __init__(self, resource):
        """Initialise the parser with the Resource instance as state,
        in case the parser needs to access any metadata on the Resource object."""
        self.resource = resource
    
    def parse(self, input):
        """Given some serialized input, return the deserialized output.
        The input will be the raw request content body.  The return value may be of
        any type, but for many parsers/inputs it might typically be a dict."""
        return input


class JSONParser(BaseParser):
    media_type = 'application/json'

    def parse(self, input):
        try:
            return json.loads(input)
        except ValueError, exc:
            raise ResponseException(status.HTTP_400_BAD_REQUEST, {'detail': 'JSON parse error - %s' % str(exc)})


class XMLParser(BaseParser):
    media_type = 'application/xml'


class FormParser(BaseParser):
    """The default parser for form data.
    Return a dict containing a single value for each non-reserved parameter.
    """
    
    media_type = 'application/x-www-form-urlencoded'

    def parse(self, input):
        # The FormParser doesn't parse the input as other parsers would, since Django's already done the
        # form parsing for us.  We build the content object from the request directly.
        request = self.resource.request

        if request.method == 'PUT':
            # Fix from piston to force Django to give PUT requests the same
            # form processing that POST requests get...
            #
            # Bug fix: if _load_post_and_files has already been called, for
            # example by middleware accessing request.POST, the below code to
            # pretend the request is a POST instead of a PUT will be too late
            # to make a difference. Also calling _load_post_and_files will result 
            # in the following exception:
            #   AttributeError: You cannot set the upload handlers after the upload has been processed.
            # The fix is to check for the presence of the _post field which is set 
            # the first time _load_post_and_files is called (both by wsgi.py and 
            # modpython.py). If it's set, the request has to be 'reset' to redo
            # the query value parsing in POST mode.
            if hasattr(request, '_post'):
                del request._post
                del request._files
            
            try:
                request.method = "POST"
                request._load_post_and_files()
                request.method = "PUT"
            except AttributeError:
                request.META['REQUEST_METHOD'] = 'POST'
                request._load_post_and_files()
                request.META['REQUEST_METHOD'] = 'PUT'

        # Strip any parameters that we are treating as reserved
        data = {}
        for (key, val) in request.POST.items():
            if key not in self.resource.RESERVED_FORM_PARAMS:
                data[key] = val
        
        return data

<|MERGE_RESOLUTION|>--- conflicted
+++ resolved
@@ -8,14 +8,10 @@
 # TODO: Make all parsers only list a single media_type, rather than a list
 
 class BaseParser(object):
-<<<<<<< HEAD
     """All parsers should extend BaseParser, specifing a media_type attribute,
     and overriding the parse() method."""
 
-    media_types = ()
-=======
     media_type = None
->>>>>>> 8b89d741
 
     def __init__(self, resource):
         """Initialise the parser with the Resource instance as state,
