--- conflicted
+++ resolved
@@ -15,16 +15,7 @@
        django16: Django==1.6.3  # Should track minimum supported
        django17: Django==1.7.2  # Should track maximum supported
        django18alpha: https://www.djangoproject.com/download/1.8a1/tarball/
-<<<<<<< HEAD
-       djangomaster: https://github.com/django/django/zipball/master
        django-guardian==1.2.4
-=======
-       {py26,py27}-django{14,15,16,17}: django-guardian==1.2.3
-       {py26,py27}-django{14,15,16}: oauth2==1.5.211
-       {py26,py27}-django{14,15,16}: django-oauth-plus==2.2.1
-       {py26,py27}-django{14,15}: django-oauth2-provider==0.2.3
-       {py26,py27}-django16: django-oauth2-provider==0.2.4
->>>>>>> 7b639c0c
        pytest-django==2.8.0
        django-filter==0.9.2
        markdown>=2.1.0
